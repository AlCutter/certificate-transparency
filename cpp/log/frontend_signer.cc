/* -*- indent-tabs-mode: nil -*- */
#include "log/frontend_signer.h"

#include <glog/logging.h>

#include "log/database.h"
#include "log/log_signer.h"
#include "merkletree/serial_hasher.h"
#include "proto/ct.pb.h"
#include "proto/serializer.h"
#include "util/status.h"
#include "util/util.h"


using cert_trans::ConsistentStore;
using cert_trans::LoggedCertificate;
using ct::LogEntry;
using ct::SignedCertificateTimestamp;
using std::string;

FrontendSigner::FrontendSigner(Database<cert_trans::LoggedCertificate>* db,
                               ConsistentStore<LoggedCertificate>* store,
                               LogSigner* signer)
    : db_(CHECK_NOTNULL(db)),
      store_(CHECK_NOTNULL(store)),
      signer_(CHECK_NOTNULL(signer)) {
}

FrontendSigner::SubmitResult FrontendSigner::QueueEntry(
    const LogEntry& entry, SignedCertificateTimestamp* sct) {
<<<<<<< HEAD
  const string sha256_hash(
      Sha256Hasher::Sha256Digest(Serializer::LeafCertificate(entry)));
  assert(!sha256_hash.empty());
=======
  // Check if the entry already exists.
  // TODO(ekasper): switch to using SignedEntryWithType as the DB key.
  string sha256_hash =
      Sha256Hasher::Sha256Digest(Serializer::LeafCertificate(entry));
  CHECK(!sha256_hash.empty());
>>>>>>> 908b8e89

  // Check if the entry already exists in the local DB (i.e. it's been
  // integrated into the tree.)
  // This isn't foolproof; it could be that the local node doesn't yet have
  // a copy of this if the cert was added recently, but it's not fatal if the
  // same cert gets added twice.
  // TODO(ekasper): switch to using SignedEntryWithType as the DB key.
  cert_trans::LoggedCertificate logged;
  Database<cert_trans::LoggedCertificate>::LookupResult db_result =
      db_->LookupByHash(sha256_hash, &logged);

  if (db_result == Database<cert_trans::LoggedCertificate>::LOOKUP_OK) {
    // If we did find a local copy, return the previously issued SCT.
    if (sct != nullptr) {
      *sct = logged.sct();
    }
    return DUPLICATE;
  }
  CHECK_EQ(Database<cert_trans::LoggedCertificate>::NOT_FOUND, db_result);

  // Dont have the cert locally, so create an SCT and store it and the cert.
  SignedCertificateTimestamp local_sct;
  TimestampAndSign(entry, &local_sct);

  cert_trans::LoggedCertificate new_logged;
  new_logged.mutable_sct()->CopyFrom(local_sct);
  new_logged.mutable_entry()->CopyFrom(entry);
  CHECK_EQ(new_logged.Hash(), sha256_hash);

  // If this cert has already been added (but not yet integrated into the
  // tree), then this call will update new_logged.sct with the previously
  // issued one.
  util::Status status(store_->AddPendingEntry(&new_logged));
  CHECK_EQ(new_logged.Hash(), sha256_hash);

  if (sct != nullptr) {
    *sct = new_logged.sct();
  }

  if (status.CanonicalCode() == util::error::ALREADY_EXISTS) {
    return DUPLICATE;
  } else {
    // TODO(alcutter): really need to propagate failures back up!
    CHECK(status.ok());
    return NEW;
  }
}


void FrontendSigner::TimestampAndSign(const LogEntry& entry,
                                      SignedCertificateTimestamp* sct) const {
  sct->set_version(ct::V1);
  sct->set_timestamp(util::TimeInMilliseconds());
  sct->clear_extensions();
  // The submission handler has already verified the format of this entry,
  // so this should never fail.
  CHECK_EQ(LogSigner::OK, signer_->SignCertificateTimestamp(entry, sct));
}<|MERGE_RESOLUTION|>--- conflicted
+++ resolved
@@ -28,17 +28,9 @@
 
 FrontendSigner::SubmitResult FrontendSigner::QueueEntry(
     const LogEntry& entry, SignedCertificateTimestamp* sct) {
-<<<<<<< HEAD
   const string sha256_hash(
       Sha256Hasher::Sha256Digest(Serializer::LeafCertificate(entry)));
-  assert(!sha256_hash.empty());
-=======
-  // Check if the entry already exists.
-  // TODO(ekasper): switch to using SignedEntryWithType as the DB key.
-  string sha256_hash =
-      Sha256Hasher::Sha256Digest(Serializer::LeafCertificate(entry));
   CHECK(!sha256_hash.empty());
->>>>>>> 908b8e89
 
   // Check if the entry already exists in the local DB (i.e. it's been
   // integrated into the tree.)
