/* -*- indent-tabs-mode: nil -*- */
#include "log/cert.h"

<<<<<<< HEAD
#include <memory>
=======
>>>>>>> c99d0b75
#include <glog/logging.h>
#include <memory>
#include <openssl/asn1.h>
#include <openssl/bio.h>
#include <openssl/err.h>
#include <openssl/evp.h>
#include <openssl/pem.h>
#include <openssl/x509.h>
#include <openssl/x509v3.h>
#include <string>
#include <time.h>
#include <vector>

#include "log/ct_extensions.h"
#include "merkletree/serial_hasher.h"
#include "util/openssl_util.h"  // For LOG_OPENSSL_ERRORS

using std::string;
using std::unique_ptr;
using util::ClearOpenSSLErrors;

#if OPENSSL_VERSION_NUMBER < 0x10002000L
// Backport from 1.0.2-beta3.
static int i2d_re_X509_tbs(X509* x, unsigned char** pp) {
  x->cert_info->enc.modified = 1;
  return i2d_X509_CINF(x->cert_info, pp);
}

static int X509_get_signature_nid(const X509* x) {
  return OBJ_obj2nid(x->sig_alg->algorithm);
}
#endif

namespace cert_trans {

Cert::Cert(X509* x509) : x509_(x509) {
}

Cert::Cert(const std::string& pem_string) : x509_(NULL) {
  // A read-only bio.
  BIO* bio_in = BIO_new_mem_buf(const_cast<char*>(pem_string.data()),
                                pem_string.length());
  if (bio_in == NULL) {
    LOG_OPENSSL_ERRORS(ERROR);
    return;
  }

  x509_ = PEM_read_bio_X509(bio_in, NULL, NULL, NULL);
  BIO_free(bio_in);

  if (x509_ == NULL) {
    // At this point most likely the input was just corrupt. There are few
    // real errors that may have happened (a malloc failure is one) and it is
    // virtually impossible to fish them out.
    LOG(WARNING) << "Input is not a valid PEM-encoded certificate";
    LOG_OPENSSL_ERRORS(WARNING);
  }
}

Cert::~Cert() {
  if (x509_ != NULL)
    X509_free(x509_);
}

Cert* Cert::Clone() const {
  X509* x509 = NULL;
  if (x509_ != NULL) {
    x509 = X509_dup(x509_);
    if (x509 == NULL)
      LOG_OPENSSL_ERRORS(ERROR);
  }
  Cert* clone = new Cert(x509);
  return clone;
}

Cert::Status Cert::LoadFromDerString(const std::string& der_string) {
  if (x509_ != NULL) {
    X509_free(x509_);
    x509_ = NULL;
  }
  const unsigned char* start =
      reinterpret_cast<const unsigned char*>(der_string.data());
  x509_ = d2i_X509(NULL, &start, der_string.size());
  if (x509_ == NULL) {
    LOG(WARNING) << "Input is not a valid DER-encoded certificate";
    LOG_OPENSSL_ERRORS(WARNING);
    return Cert::FALSE;
  }
  return Cert::TRUE;
}

string Cert::PrintIssuerName() const {
  if (!IsLoaded()) {
    LOG(ERROR) << "Cert not loaded";
    return string();
  }

  return PrintName(X509_get_issuer_name(x509_));
}

string Cert::PrintSubjectName() const {
  if (!IsLoaded()) {
    LOG(ERROR) << "Cert not loaded";
    return string();
  }

  return PrintName(X509_get_subject_name(x509_));
}

// static
string Cert::PrintName(X509_NAME* name) {
  if (name == NULL)
    return string();
  BIO* bio = BIO_new(BIO_s_mem());
  if (bio == NULL) {
    LOG_OPENSSL_ERRORS(ERROR);
    return string();
  }

  if (X509_NAME_print_ex(bio, name, 0, 0) != 1) {
    LOG_OPENSSL_ERRORS(ERROR);
    BIO_free(bio);
    return string();
  }

  string ret = util::ReadBIO(bio);
  BIO_free(bio);
  return ret;
}

string Cert::PrintNotBefore() const {
  if (!IsLoaded()) {
    LOG(ERROR) << "Cert not loaded";
    return string();
  }

  return PrintTime(X509_get_notBefore(x509_));
}

string Cert::PrintNotAfter() const {
  if (!IsLoaded()) {
    LOG(ERROR) << "Cert not loaded";
    return string();
  }

  return PrintTime(X509_get_notAfter(x509_));
}

string Cert::PrintSignatureAlgorithm() const {
  const char* sigalg = OBJ_nid2ln(X509_get_signature_nid(x509_));
  if (sigalg == NULL)
    return "NULL";
  return string(sigalg);
}

// static
string Cert::PrintTime(ASN1_TIME* when) {
  if (when == NULL)
    return string();

  BIO* bio = BIO_new(BIO_s_mem());
  if (bio == NULL) {
    LOG_OPENSSL_ERRORS(ERROR);
    return string();
  }

  if (ASN1_TIME_print(bio, when) != 1) {
    LOG_OPENSSL_ERRORS(ERROR);
    BIO_free(bio);
    return string();
  }

  string ret = util::ReadBIO(bio);
  BIO_free(bio);
  return ret;
}

Cert::Status Cert::IsIdenticalTo(const Cert& other) const {
  return X509_cmp(x509_, other.x509_) == 0 ? TRUE : FALSE;
}

Cert::Status Cert::HasExtension(int extension_nid) const {
  if (!IsLoaded()) {
    LOG(ERROR) << "Cert not loaded";
    return ERROR;
  }

  int ignored;
  return ExtensionIndex(extension_nid, &ignored);
}

Cert::Status Cert::HasCriticalExtension(int extension_nid) const {
  if (!IsLoaded()) {
    LOG(ERROR) << "Cert not loaded";
    return ERROR;
  }

  X509_EXTENSION* ext;
  Status status = GetExtension(extension_nid, &ext);
  if (status != TRUE)
    return status;

  return X509_EXTENSION_get_critical(ext) > 0 ? TRUE : FALSE;
}

Cert::Status Cert::HasBasicConstraintCATrue() const {
  if (!IsLoaded()) {
    LOG(ERROR) << "Cert not loaded";
    return ERROR;
  }

  void* ext_struct;
  Status status = ExtensionStructure(NID_basic_constraints, &ext_struct);

  if (status == ERROR) {
    // Truly odd.
    LOG(ERROR) << "Failed to check BasicConstraints extension";
  }

  if (status != TRUE)
    return status;

  // |constraints| is never NULL upon success.
  BASIC_CONSTRAINTS* constraints = static_cast<BASIC_CONSTRAINTS*>(ext_struct);
  bool is_ca = constraints->ca;
  BASIC_CONSTRAINTS_free(constraints);
  return is_ca ? TRUE : FALSE;
}

Cert::Status Cert::HasExtendedKeyUsage(int key_usage_nid) const {
  if (!IsLoaded()) {
    LOG(ERROR) << "Cert not loaded";
    return ERROR;
  }

  ASN1_OBJECT* key_usage_obj = OBJ_nid2obj(key_usage_nid);
  if (key_usage_obj == NULL) {
    LOG(ERROR) << "OpenSSL OBJ_nid2obj returned NULL for NID " << key_usage_nid
               << ". Is the NID not recognised?";
    LOG_OPENSSL_ERRORS(WARNING);
    return ERROR;
  }

  void* ext_struct;
  Status status = ExtensionStructure(NID_ext_key_usage, &ext_struct);

  if (status == ERROR) {
    // Truly odd.
    LOG(ERROR) << "Failed to check ExtendedKeyUsage extension";
  }

  if (status != TRUE)
    return status;

  // |eku| is never NULL upon success.
  EXTENDED_KEY_USAGE* eku = static_cast<EXTENDED_KEY_USAGE*>(ext_struct);
  bool ext_key_usage_found = false;
  for (int i = 0; i < sk_ASN1_OBJECT_num(eku); ++i) {
    if (OBJ_cmp(key_usage_obj, sk_ASN1_OBJECT_value(eku, i)) == 0) {
      ext_key_usage_found = true;
      break;
    }
  }

  ASN1_OBJECT_free(key_usage_obj);
  EXTENDED_KEY_USAGE_free(eku);
  return ext_key_usage_found ? TRUE : FALSE;
}

Cert::Status Cert::IsIssuedBy(const Cert& issuer) const {
  if (!IsLoaded() || !issuer.IsLoaded()) {
    LOG(ERROR) << "Cert not loaded";
    return ERROR;
  }
  int ret = X509_check_issued(const_cast<X509*>(issuer.x509_), x509_);
  // Seemingly no negative "real" error codes are returned from here.
  return ret == X509_V_OK ? TRUE : FALSE;
}

Cert::Status Cert::IsSignedBy(const Cert& issuer) const {
  if (!IsLoaded() || !issuer.IsLoaded()) {
    LOG(ERROR) << "Cert not loaded";
    return ERROR;
  }

  EVP_PKEY* issuer_key = X509_get_pubkey(issuer.x509_);
  if (issuer_key == NULL) {
    LOG(WARNING) << "NULL issuer key";
    LOG_OPENSSL_ERRORS(WARNING);
    return FALSE;
  }

  int ret = X509_verify(x509_, issuer_key);
  EVP_PKEY_free(issuer_key);
  if (ret < 0) {
    unsigned long err = ERR_peek_last_error();
    int reason = ERR_GET_REASON(err);
    if (ERR_GET_LIB(err) == ERR_LIB_ASN1 &&
        (reason == ASN1_R_UNKNOWN_MESSAGE_DIGEST_ALGORITHM ||
         reason == ASN1_R_UNKNOWN_SIGNATURE_ALGORITHM)) {
      LOG(WARNING) << "Unsupported algorithm: " << PrintSignatureAlgorithm();
      ClearOpenSSLErrors();
      return UNSUPPORTED_ALGORITHM;
    } else {
      LOG(ERROR) << "OpenSSL X509_verify returned error code " << ret;
      LOG_OPENSSL_ERRORS(ERROR);
      return ERROR;
    }
  }
  return ret > 0 ? TRUE : FALSE;
}

Cert::Status Cert::DerEncoding(string* result) const {
  if (!IsLoaded()) {
    LOG(ERROR) << "Cert not loaded";
    return ERROR;
  }

  unsigned char* der_buf = NULL;
  int der_length = i2d_X509(x509_, &der_buf);

  if (der_length < 0) {
    // What does this return value mean? Let's assume it means the cert
    // is bad until proven otherwise.
    LOG(WARNING) << "Failed to serialize cert";
    LOG_OPENSSL_ERRORS(WARNING);
    return FALSE;
  }

  result->assign(reinterpret_cast<char*>(der_buf), der_length);
  OPENSSL_free(der_buf);
  return TRUE;
}

Cert::Status Cert::PemEncoding(string* result) const {
  if (!IsLoaded()) {
    LOG(ERROR) << "Cert not loaded";
    return ERROR;
  }

  unique_ptr<BIO, int (*)(BIO*)> bp(BIO_new(BIO_s_mem()), &BIO_free);
  if (!PEM_write_bio_X509(bp.get(), x509_)) {
    LOG(WARNING) << "Failed to serialize cert";
    LOG_OPENSSL_ERRORS(WARNING);
    return FALSE;
  }

  char* data;
  const long len(BIO_get_mem_data(bp.get(), &data));
  CHECK_GT(len, 0);
  CHECK(data);

  result->assign(data, len);

  return TRUE;
}

Cert::Status Cert::Sha256Digest(string* result) const {
  if (!IsLoaded()) {
    LOG(ERROR) << "Cert not loaded";
    return ERROR;
  }

  unsigned char digest[EVP_MAX_MD_SIZE];
  unsigned int len;
  if (X509_digest(x509_, EVP_sha256(), digest, &len) != 1) {
    // What does this return value mean? Let's assume it means the cert
    // is bad until proven otherwise.
    LOG(WARNING) << "Failed to compute cert digest";
    LOG_OPENSSL_ERRORS(WARNING);
    return FALSE;
  }

  result->assign(reinterpret_cast<char*>(digest), len);
  return TRUE;
}

Cert::Status Cert::DerEncodedTbsCertificate(string* result) const {
  if (!IsLoaded()) {
    LOG(ERROR) << "Cert not loaded";
    return ERROR;
  }

  unsigned char* der_buf = NULL;
  int der_length = i2d_re_X509_tbs(x509_, &der_buf);
  if (der_length < 0) {
    // What does this return value mean? Let's assume it means the cert
    // is bad until proven otherwise.
    LOG(WARNING) << "Failed to serialize the TBS component";
    LOG_OPENSSL_ERRORS(WARNING);
    return FALSE;
  }
  result->assign(reinterpret_cast<char*>(der_buf), der_length);
  OPENSSL_free(der_buf);
  return TRUE;
}

Cert::Status Cert::DerEncodedSubjectName(string* result) const {
  if (!IsLoaded()) {
    LOG(ERROR) << "Cert not loaded";
    return ERROR;
  }
  return DerEncodedName(X509_get_subject_name(x509_), result);
}

Cert::Status Cert::DerEncodedIssuerName(string* result) const {
  if (!IsLoaded()) {
    LOG(ERROR) << "Cert not loaded";
    return ERROR;
  }
  return DerEncodedName(X509_get_issuer_name(x509_), result);
}

// static
Cert::Status Cert::DerEncodedName(X509_NAME* name, string* result) {
  unsigned char* der_buf = NULL;
  int der_length = i2d_X509_NAME(name, &der_buf);
  if (der_length < 0) {
    // What does this return value mean? Let's assume it means the cert
    // is bad until proven otherwise.
    LOG(WARNING) << "Failed to serialize the subject name";
    LOG_OPENSSL_ERRORS(WARNING);
    return FALSE;
  }
  result->assign(reinterpret_cast<char*>(der_buf), der_length);
  OPENSSL_free(der_buf);
  return TRUE;
}

Cert::Status Cert::PublicKeySha256Digest(string* result) const {
  if (!IsLoaded()) {
    LOG(ERROR) << "Cert not loaded";
    return ERROR;
  }

  unsigned char digest[EVP_MAX_MD_SIZE];
  unsigned int len;
  if (X509_pubkey_digest(x509_, EVP_sha256(), digest, &len) != 1) {
    // What does this return value mean? Let's assume it means the cert
    // is bad until proven otherwise.
    LOG(WARNING) << "Failed to compute public key digest";
    LOG_OPENSSL_ERRORS(WARNING);
    return FALSE;
  }
  result->assign(reinterpret_cast<char*>(digest), len);
  return TRUE;
}

Cert::Status Cert::SPKISha256Digest(string* result) const {
  if (!IsLoaded()) {
    LOG(ERROR) << "Cert not loaded";
    return ERROR;
  }

  unsigned char* der_buf = NULL;
  int der_length = i2d_X509_PUBKEY(X509_get_X509_PUBKEY(x509_), &der_buf);
  if (der_length < 0) {
    // What does this return value mean? Let's assume it means the cert
    // is bad until proven otherwise.
    LOG(WARNING) << "Failed to serialize the Subject Public Key Info";
    LOG_OPENSSL_ERRORS(WARNING);
    return FALSE;
  }

  string sha256_digest = Sha256Hasher::Sha256Digest(
      string(reinterpret_cast<char*>(der_buf), der_length));

  result->assign(sha256_digest);
  OPENSSL_free(der_buf);
  return TRUE;
}

Cert::Status Cert::OctetStringExtensionData(int extension_nid,
                                            string* result) const {
  if (!IsLoaded()) {
    LOG(ERROR) << "Cert not loaded";
    return ERROR;
  }

  void* ext_data;
  Status status = ExtensionStructure(extension_nid, &ext_data);
  if (status != TRUE)
    return status;

  // |octet| is never NULL upon success. Caller is responsible for the
  // correctness of this cast.
  ASN1_OCTET_STRING* octet = static_cast<ASN1_OCTET_STRING*>(ext_data);
  result->assign(reinterpret_cast<const char*>(octet->data), octet->length);
  ASN1_OCTET_STRING_free(octet);
  return TRUE;
}

Cert::Status Cert::ExtensionIndex(int extension_nid,
                                  int* extension_index) const {
  int index = X509_get_ext_by_NID(x509_, extension_nid, -1);
  if (index < -1) {
    // The most likely and possibly only cause for a return code
    // other than -1 is an unrecognized NID.
    LOG(ERROR) << "OpenSSL X509_get_ext_by_NID returned " << index
               << " for NID " << extension_nid
               << ". Is the NID not recognised?";
    LOG_OPENSSL_ERRORS(ERROR);
    return ERROR;
  }
  if (index == -1)
    return FALSE;
  *extension_index = index;
  return TRUE;
}

Cert::Status Cert::GetExtension(int extension_nid,
                                X509_EXTENSION** ext) const {
  int extension_index;
  Status status = ExtensionIndex(extension_nid, &extension_index);
  if (status != TRUE)
    return status;

  *ext = X509_get_ext(x509_, extension_index);
  if (*ext == NULL) {
    LOG(ERROR) << "Failed to retrieve extension for NID " << extension_nid
               << ", at index " << extension_index;
    LOG_OPENSSL_ERRORS(ERROR);
    return ERROR;
  } else {
    return TRUE;
  }
}

Cert::Status Cert::ExtensionStructure(int extension_nid,
                                      void** ext_struct) const {
  // Let's first check if the extension is present. This allows us to
  // distinguish between "NID not recognized" and the more harmless
  // "extension not found, found more than once or corrupt".
  Cert::Status status = HasExtension(extension_nid);
  if (status != TRUE)
    return status;

  int crit;
  *ext_struct = X509_get_ext_d2i(x509_, extension_nid, &crit, NULL);

  if (*ext_struct == NULL) {
    if (crit != -1) {
      LOG(WARNING) << "Corrupt extension data";
      LOG_OPENSSL_ERRORS(WARNING);
    }
    return FALSE;
  }

  return TRUE;
}

TbsCertificate::TbsCertificate(const Cert& cert) : x509_(NULL) {
  if (!cert.IsLoaded()) {
    LOG(ERROR) << "Cert not loaded";
    return;
  }

  x509_ = X509_dup(cert.x509_);

  if (x509_ == NULL)
    LOG_OPENSSL_ERRORS(ERROR);
}

TbsCertificate::~TbsCertificate() {
  if (x509_ != NULL)
    X509_free(x509_);
}

Cert::Status TbsCertificate::DerEncoding(std::string* result) const {
  if (!IsLoaded()) {
    LOG(ERROR) << "TBS not loaded";
    return Cert::ERROR;
  }

  unsigned char* der_buf = NULL;
  int der_length = i2d_re_X509_tbs(x509_, &der_buf);
  if (der_length < 0) {
    // What does this return value mean? Let's assume it means the cert
    // is bad until proven otherwise.
    LOG(WARNING) << "Failed to serialize the TBS component";
    LOG_OPENSSL_ERRORS(WARNING);
    return Cert::FALSE;
  }
  result->assign(reinterpret_cast<char*>(der_buf), der_length);
  OPENSSL_free(der_buf);
  return Cert::TRUE;
}

Cert::Status TbsCertificate::DeleteExtension(int extension_nid) {
  if (!IsLoaded()) {
    LOG(ERROR) << "TBS not loaded";
    return Cert::ERROR;
  }

  int extension_index;
  Cert::Status status = ExtensionIndex(extension_nid, &extension_index);
  if (status != Cert::TRUE)
    return status;

  X509_EXTENSION* ext = X509_delete_ext(x509_, extension_index);

  if (ext == NULL) {
    // Truly odd.
    LOG(ERROR) << "Failed to delete the extension";
    LOG_OPENSSL_ERRORS(ERROR);
    return Cert::ERROR;
  }

  // X509_delete_ext does not free the extension (GAH!), so we need to
  // free separately.
  X509_EXTENSION_free(ext);

  // ExtensionIndex returns the first matching index - if the extension
  // occurs more than once, just give up.
  int ignored;
  status = ExtensionIndex(extension_nid, &ignored);
  if (status == Cert::TRUE) {
    LOG(WARNING)
        << "Failed to delete the extension. Does the certificate have "
        << "duplicate extensions?";
    return Cert::FALSE;
  }
  if (status != Cert::FALSE)
    return status;

  return Cert::TRUE;
}

Cert::Status TbsCertificate::CopyIssuerFrom(const Cert& from) {
  if (!from.IsLoaded()) {
    LOG(ERROR) << "Cert not loaded";
    return Cert::ERROR;
  }

  if (!IsLoaded()) {
    LOG(ERROR) << "TBS not loaded";
    return Cert::ERROR;
  }

  // This just looks up the relevant pointer so there shouldn't
  // be any errors to clear.
  X509_NAME* ca_name = X509_get_issuer_name(from.x509_);
  if (ca_name == NULL) {
    LOG(WARNING) << "Issuer certificate has NULL name";
    return Cert::FALSE;
  }

  if (X509_set_issuer_name(x509_, ca_name) != 1) {
    LOG(WARNING) << "Failed to set issuer name, Cert has NULL issuer?";
    LOG_OPENSSL_ERRORS(WARNING);
    return Cert::FALSE;
  }

  // Verify that the Authority KeyID extensions are compatible.
  int extension_index, from_extension_index;
  Cert::Status status =
      ExtensionIndex(NID_authority_key_identifier, &extension_index);
  if (status == Cert::FALSE) {
    // No extension found = nothing to copy
    return Cert::TRUE;
  }

  if (status != Cert::TRUE) {
    LOG(ERROR) << "Failed to check Authority Key Identifier extension";
    return Cert::ERROR;
  }

  status =
      from.ExtensionIndex(NID_authority_key_identifier, &from_extension_index);

  if (status == Cert::FALSE) {
    // No extension found = cannot copy.
    LOG(WARNING) << "Unable to copy issuer: destination has an Authority "
                 << "KeyID extension, but the source has none.";
    return Cert::FALSE;
  }

  if (status != Cert::TRUE) {
    LOG(ERROR) << "Failed to check Authority Key Identifier extension";
    return Cert::ERROR;
  }

  // Ok, now copy the extension, keeping the critical bit (which should always
  // be false in a valid cert, mind you).
  X509_EXTENSION* to_ext = X509_get_ext(x509_, extension_index);
  X509_EXTENSION* from_ext = X509_get_ext(from.x509_, from_extension_index);

  if (to_ext == NULL || from_ext == NULL) {
    // Should not happen.
    LOG(ERROR) << "Failed to retrive extension";
    LOG_OPENSSL_ERRORS(ERROR);
    return Cert::ERROR;
  }

  if (X509_EXTENSION_set_data(to_ext, X509_EXTENSION_get_data(from_ext)) !=
      1) {
    LOG(ERROR) << "Failed to copy extension data.";
    LOG_OPENSSL_ERRORS(ERROR);
    return Cert::ERROR;
  }

  return Cert::TRUE;
}

Cert::Status TbsCertificate::ExtensionIndex(int extension_nid,
                                            int* extension_index) const {
  int index = X509_get_ext_by_NID(x509_, extension_nid, -1);
  if (index < -1) {
    // The most likely and possibly only cause for a return code
    // other than -1 is an unrecognized NID.
    LOG(ERROR) << "OpenSSL X509_get_ext_by_NID returned " << index
               << " for NID " << extension_nid
               << ". Is the NID not recognised?";
    LOG_OPENSSL_ERRORS(ERROR);
    return Cert::ERROR;
  }
  if (index == -1)
    return Cert::FALSE;
  *extension_index = index;
  return Cert::TRUE;
}

CertChain::CertChain(const string& pem_string) {
  // A read-only BIO.
  BIO* bio_in = BIO_new_mem_buf(const_cast<char*>(pem_string.data()),
                                pem_string.length());
  if (bio_in == NULL) {
    LOG_OPENSSL_ERRORS(ERROR);
    return;
  }

  X509* x509 = NULL;
  while ((x509 = PEM_read_bio_X509(bio_in, NULL, NULL, NULL)) != NULL) {
    Cert* cert = new Cert(x509);
    chain_.push_back(cert);
  }

  BIO_free(bio_in);

  // The last error must be EOF.
  unsigned long err = ERR_peek_last_error();
  if (ERR_GET_LIB(err) != ERR_LIB_PEM ||
      ERR_GET_REASON(err) != PEM_R_NO_START_LINE) {
    // A real error.
    LOG(WARNING) << "Input is not a valid PEM-encoded certificate chain";
    LOG_OPENSSL_ERRORS(WARNING);
    ClearChain();
  } else {
    ClearOpenSSLErrors();
  }
}

Cert::Status CertChain::AddCert(Cert* cert) {
  if (cert == NULL || !cert->IsLoaded()) {
    LOG(ERROR) << "Attempting to add an invalid cert";
    if (cert != NULL)
      delete cert;
    return Cert::ERROR;
  }
  chain_.push_back(cert);
  return Cert::TRUE;
}

Cert::Status CertChain::RemoveCert() {
  if (!IsLoaded()) {
    LOG(ERROR) << "Chain is not loaded";
    return Cert::ERROR;
  }
  delete chain_.back();
  chain_.pop_back();
  return Cert::TRUE;
}

Cert::Status CertChain::RemoveCertsAfterFirstSelfSigned() {
  if (!IsLoaded()) {
    LOG(ERROR) << "Chain is not loaded";
    return Cert::ERROR;
  }

  size_t first_self_signed = chain_.size();

  // Find the first self-signed certificate.
  for (size_t i = 0; i < chain_.size(); ++i) {
    Cert::Status status = chain_[i]->IsSelfSigned();
    if (status != Cert::TRUE && status != Cert::FALSE)
      return Cert::ERROR;
    if (status == Cert::TRUE) {
      first_self_signed = i;
      break;
    }
  }

  if (first_self_signed == chain_.size())
    return Cert::TRUE;

  // Remove everything after it.
  size_t chain_size = chain_.size();
  for (size_t i = first_self_signed + 1; i < chain_size; ++i) {
    RemoveCert();
  }
  return Cert::TRUE;
}


CertChain::~CertChain() {
  ClearChain();
}

Cert::Status CertChain::IsValidCaIssuerChainMaybeLegacyRoot() const {
  if (!IsLoaded()) {
    LOG(ERROR) << "Chain is not loaded";
    return Cert::ERROR;
  }

  Cert::Status status;
  for (std::vector<Cert*>::const_iterator it = chain_.begin();
       it + 1 < chain_.end(); ++it) {
    Cert* subject = *it;
    Cert* issuer = *(it + 1);

    // The root cert may not have CA:True
    status = issuer->IsSelfSigned();
    if (status == Cert::FALSE) {
      Cert::Status s2 = issuer->HasBasicConstraintCATrue();
      if (s2 != Cert::TRUE)
        return s2;
    } else if (status != Cert::TRUE) {
      LOG(ERROR) << "Failed to check self-signed status";
      return Cert::ERROR;
    }

    status = subject->IsIssuedBy(*issuer);
    if (status != Cert::TRUE)
      return status;
  }
  return Cert::TRUE;
}

Cert::Status CertChain::IsValidSignatureChain() const {
  if (!IsLoaded()) {
    LOG(ERROR) << "Chain is not loaded";
    return Cert::ERROR;
  }

  Cert::Status status;
  for (std::vector<Cert*>::const_iterator it = chain_.begin();
       it + 1 < chain_.end(); ++it) {
    Cert* subject = *it;
    Cert* issuer = *(it + 1);
    status = subject->IsSignedBy(*issuer);
    if (status != Cert::TRUE)
      return status;
  }
  return Cert::TRUE;
}

void CertChain::ClearChain() {
  std::vector<Cert*>::const_iterator it;
  for (it = chain_.begin(); it < chain_.end(); ++it)
    delete *it;
  chain_.clear();
}

Cert::Status PreCertChain::UsesPrecertSigningCertificate() const {
  const Cert* issuer = PrecertIssuingCert();
  if (issuer == NULL) {
    // No issuer, so it must be a real root CA from the store.
    return Cert::FALSE;
  }

  return issuer->HasExtendedKeyUsage(cert_trans::NID_ctPrecertificateSigning);
}

Cert::Status PreCertChain::IsWellFormed() const {
  if (!IsLoaded()) {
    LOG(ERROR) << "Chain is not loaded";
    return Cert::ERROR;
  }

  const Cert* pre = PreCert();

  // (1) Check that the leaf contains the critical poison extension.
  Cert::Status status = pre->HasCriticalExtension(cert_trans::NID_ctPoison);
  if (status != Cert::TRUE)
    return status;

  // (2) If signed by a Precertificate Signing Certificate, check that
  // the AKID extensions are compatible.
  status = UsesPrecertSigningCertificate();
  if (status == Cert::FALSE) {
    // If there is no precert signing extendedKeyUsage, no more checks:
    // the cert was issued by a regular CA.
    return Cert::TRUE;
  }
  if (status != Cert::TRUE)
    return status;

  const Cert* issuer = PrecertIssuingCert();
  // If pre has the extension set but the issuer doesn't, error.
  status = pre->HasExtension(NID_authority_key_identifier);
  if (status == Cert::FALSE)
    return Cert::TRUE;
  if (status != Cert::TRUE)
    return status;
  // Extension present in the leaf: check it's present in the issuer.
  return issuer->HasExtension(NID_authority_key_identifier);
}

}  // namespace cert_trans<|MERGE_RESOLUTION|>--- conflicted
+++ resolved
@@ -1,10 +1,6 @@
 /* -*- indent-tabs-mode: nil -*- */
 #include "log/cert.h"
 
-<<<<<<< HEAD
-#include <memory>
-=======
->>>>>>> c99d0b75
 #include <glog/logging.h>
 #include <memory>
 #include <openssl/asn1.h>
